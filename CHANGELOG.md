# Changelog

<<<<<<< HEAD
## 0.4.3
  * Updated missing fields from below Modules 
  * Charges, Invoices, Orders, Payments, Plans, Refunds, Subscriptions, Billing runs, Billing Schedules, Chart of accounts, Credits, Customers, Payment runs, Products, Revenue Schedules, Webhooks

  * https://github.com/singer-io/tap-ordway/pull/21
=======
## 0.4.4
  * Add replication-keys and primary-keys in the schema of journal_entries. [#26](https://github.com/singer-io/tap-ordway/pull/26)

## 0.4.3
  * Update Product to have transaction posting entries
  * Update Subscription to have transaction posting entries
  * Add Journal Entries Schema [#18](https://github.com/singer-io/tap-ordway/pull/18)
>>>>>>> 32373ec4

## 0.4.2
  * Revert v0.4.1

## 0.4.1
  * Updated Product to have transaction posting entries
  * Updated Subscription to have transaction posting entries
  * Added Journal Entries Schema [#18](https://github.com/singer-io/tap-ordway/pull/18)

## 0.4.0
  * Library version upgrades [#19](https://github.com/singer-io/tap-ordway/pull/19)

## 0.3.0
  * Add support for new Stream DebitMemo [#17](https://github.com/singer-io/tap-ordway/pull/17)

## 0.2.0
  * Fix JSON Schema validator in CircleCI [#7](https://github.com/singer-io/tap-ordway/pull/7)
  * Remove versions from Incremental Streams [#9](https://github.com/singer-io/tap-ordway/pull/9)
  * Change when Full Table Streams send an `ACTIVATE_VERSION` message [#9](https://github.com/singer-io/tap-ordway/pull/9)

## 0.1.2
  * Fixed the schema transform issues

## 0.1.1
  * Increased API timeout to 30 seconds from 4 seconds

## 0.1.0
  * Initial commit<|MERGE_RESOLUTION|>--- conflicted
+++ resolved
@@ -1,12 +1,11 @@
 # Changelog
 
-<<<<<<< HEAD
-## 0.4.3
+## 0.4.5
   * Updated missing fields from below Modules 
   * Charges, Invoices, Orders, Payments, Plans, Refunds, Subscriptions, Billing runs, Billing Schedules, Chart of accounts, Credits, Customers, Payment runs, Products, Revenue Schedules, Webhooks
 
   * https://github.com/singer-io/tap-ordway/pull/21
-=======
+
 ## 0.4.4
   * Add replication-keys and primary-keys in the schema of journal_entries. [#26](https://github.com/singer-io/tap-ordway/pull/26)
 
@@ -14,7 +13,7 @@
   * Update Product to have transaction posting entries
   * Update Subscription to have transaction posting entries
   * Add Journal Entries Schema [#18](https://github.com/singer-io/tap-ordway/pull/18)
->>>>>>> 32373ec4
+
 
 ## 0.4.2
   * Revert v0.4.1
