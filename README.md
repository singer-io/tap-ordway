# tap-ordway

This is a [Singer](https://singer.io) tap that produces JSON-formatted data
following the [Singer
spec](https://github.com/singer-io/getting-started/blob/master/SPEC.md).

This tap:

- Pulls raw data from [OrdwayLabs](https://www.ordwaylabs.com/)
- Extracts the following resources:
  - billing_runs
  - billing_schedules
  - charges
  - chart_of_accounts
  - contacts
  - coupons
  - credits
  - customer_notes
  - customers
  - invoices
  - orders
  - payment_methods
  - payment_runs
  - payments
  - plans
  - products
  - refunds
  - revenue_rules
  - revenue_schedules
  - statements
  - subscriptions
  - usages
  - webhooks
- Outputs the schema for each resource
- Incrementally pulls data based on the input state

## Installation
### Requirements
- Python 3.6+
- mkvirtualenv
- pip

### Steps
Run following commands on terminal from the project directory
```bash
python3 -m venv ~/.virtualenvs/tap-ordway
source ~/.virtualenvs/tap-ordway/bin/activate
pip install -e .
```

### To Run
`$ source ~/.virtualenvs/tap-ordway/bin/activate`

`$ tap-ordway -c config.json --catalog catalog.json -s state.json`


You can generate the catalog.json by following command:

`$ tap-ordway -c config.json --discover > catalog.json`

The sample config JSON is format is given below:
```json
{
<<<<<<< HEAD
  "company": "Rocky",
  "user_email": "me@example.com",
  "user_token": "123usertoken",
  "api_key": "123secret",
  "start_date": "2019-12-01"
=======
"company": "Rocky",
"user_email": "me@example.com",
"user_token": "123usertoken",
"api_key": "123secret",
"start_date": "2019-12-01"
>>>>>>> def227a5
}
```

The `start_date` indicates the data at which the tap should start syncing data when no bookmark exists in the state for that particular stream.

The following configuration keys are optional:
- `staging` - Whether or not to use the staging environment (staging.ordwaylabs.com)
- `api_version` - Which Ordwaylabs API version to use (e.g. "v1")
- `api_url` - An alternative URL to which the API requests will be made (e.g. "https://localhost:3000/v1/"). When specified, it will take precendence over `staging` and `api_version`.
- `rate_limit_rps` - The amount of requests to allow per second (defaults to `null`, disabling rate limiting)

<<<<<<< HEAD
The State JSON should be passed by user. 
The Tap will be printing the STATE message, the last state message should send when running next time. 
=======
The State JSON should be passed by user.
The Tap will be printing the STATE message, the last state message should send when running next time.
>>>>>>> def227a5

Sample JSON:

```json
{
<<<<<<< HEAD
    "currently_syncing": "credits",
    "bookmarks": {
      "credits": {
        "updated_date": "2020-11-14T05:59:48.842000Z"
      }
    }
=======
"currently_syncing": "credits",
"bookmarks": {
"credits": {
"updated_date": "2020-11-14T05:59:48.842000Z"
}
}
>>>>>>> def227a5
}
```

## Testing
1. Install the dev extra requirements
```bash
pip install .[dev]
```
2. Execute tox with the default environments: `py36`, `py37`, `py38`, and `type` (for static type checking via mypy)
```bash
tox
```

Additionally, you can generate a [Coverage](https://coverage.readthedocs.io/en/coverage-5.3/]) report by using the `coverage` environment:
```bash
tox -e coverage
```

For more information on tox, please refer to its [documentation](https://tox.readthedocs.io/en/latest/index.html).

### Testing with singer-check-tap

*singer-check-tap* is a tool for testing whether or not a tap adheres to the Singer specification. For more information, please review its [documentation](https://github.com/singer-io/singer-tools#singer-check-tap).

1. Install the [singer-tools](https://github.com/singer-io/singer-tools) package
```bash
pip install singer-tools
```
2. Execute singer-check-tap

```bash
singer-check-tap --tap tap-ordway --config config.json
```

In this mode, singer-check-tap will execute the tap itself, run it in discover mode to generate a catalog, perform a stateless run and a stateful run, and validate the tap's output.

If you need to test with a modified catalog, you can do so by piping the tap's output directly into singer-check-tap like so:

```bash
tap-ordway --config config.json --catalog catalog.json | singer-check-tap
```

---

Copyright &copy; 2020 Stitch<|MERGE_RESOLUTION|>--- conflicted
+++ resolved
@@ -61,19 +61,11 @@
 The sample config JSON is format is given below:
 ```json
 {
-<<<<<<< HEAD
-  "company": "Rocky",
-  "user_email": "me@example.com",
-  "user_token": "123usertoken",
-  "api_key": "123secret",
-  "start_date": "2019-12-01"
-=======
 "company": "Rocky",
 "user_email": "me@example.com",
 "user_token": "123usertoken",
 "api_key": "123secret",
 "start_date": "2019-12-01"
->>>>>>> def227a5
 }
 ```
 
@@ -85,33 +77,19 @@
 - `api_url` - An alternative URL to which the API requests will be made (e.g. "https://localhost:3000/v1/"). When specified, it will take precendence over `staging` and `api_version`.
 - `rate_limit_rps` - The amount of requests to allow per second (defaults to `null`, disabling rate limiting)
 
-<<<<<<< HEAD
-The State JSON should be passed by user. 
-The Tap will be printing the STATE message, the last state message should send when running next time. 
-=======
 The State JSON should be passed by user.
 The Tap will be printing the STATE message, the last state message should send when running next time.
->>>>>>> def227a5
 
 Sample JSON:
 
 ```json
 {
-<<<<<<< HEAD
-    "currently_syncing": "credits",
-    "bookmarks": {
-      "credits": {
-        "updated_date": "2020-11-14T05:59:48.842000Z"
-      }
-    }
-=======
 "currently_syncing": "credits",
 "bookmarks": {
 "credits": {
 "updated_date": "2020-11-14T05:59:48.842000Z"
 }
 }
->>>>>>> def227a5
 }
 ```
 
