--- conflicted
+++ resolved
@@ -15,15 +15,6 @@
 ]
 
 EXTRA_REQUIRES = {
-<<<<<<< HEAD
-    "dev": ["black==20.8b1", "pylint==2.6.0", "tox==3.20.1"],
-    "testing": [
-        "mypy==0.790",
-        "pytest==6.1.1",
-        "pytest-cov==2.10.1",
-        "pytest-xdist==2.1.0",
-        "vcrpy==4.1.1",
-=======
     "dev": ["black==20.8b1", "pylint==3.3.4", "tox==3.20.1"],
     "testing": [
         "mypy",
@@ -31,7 +22,6 @@
         "pytest-cov==2.10.1",
         "pytest-xdist==2.1.0",
         "vcrpy",
->>>>>>> def227a5
     ],
 }
 
