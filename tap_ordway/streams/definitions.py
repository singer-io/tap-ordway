--- conflicted
+++ resolved
@@ -333,10 +333,7 @@
 
     tap_stream_id = "debit_memo"
     key_properties = ["debit_memo_id", "company_id"]
-<<<<<<< HEAD
-    transformer_class = DebitMemoTransformer
-    replication_key = None
-    replication_method = "FULL_TABLE"
+    transformer_class = RecordTransformer
     request_handler = RequestHandler("/debit_memos", sort="updated_at,id")
 
 class JournalEntry(Stream):
@@ -348,11 +345,6 @@
     key_properties = ["journal_entry_id", "company_id"]
     transformer_class = RecordTransformer
     request_handler = RequestHandler("/journal_entries", sort="updated_at,id")
-=======
-    transformer_class = RecordTransformer
-    request_handler = RequestHandler("/debit_memos", sort="updated_at,id")
->>>>>>> 09476897
-
 
 AVAILABLE_STREAMS: Dict[str, Union[Type[Stream], Type["Substream"]]] = {
     "billing_runs": BillingRuns,
@@ -379,8 +371,5 @@
     "payment_methods": PaymentMethods,
     "customer_notes": CustomerNotes,
     "debit_memo": DebitMemo,
-<<<<<<< HEAD
     "journal_entries": JournalEntry
-=======
->>>>>>> 09476897
 }