from typing import TYPE_CHECKING, Dict, Sequence, Type, Union
from singer import get_logger
from ..api import RequestHandler
from ..transformers import (
    BillingScheduleTransformer,
    CustomerTransformer,
    InvoiceTransformer,
    OrderTransformer,
    RecordTransformer,
    SubscriptionTransformer,
<<<<<<< HEAD
    PlanTransformer,
    ChargeTransformer
=======
>>>>>>> ce0b72e4
)
from .base import EndpointSubstream, ResponseSubstream, Stream

if TYPE_CHECKING:
    from .base import Substream

LOGGER = get_logger()


class BillingRuns(Stream):
    """Billing Runs stream"""

    tap_stream_id = "billing_runs"
    key_properties = ["billing_run_id", "company_id"]
    valid_replication_keys: Sequence[str] = []
    replication_key = None
    replication_method = "FULL_TABLE"
    transformer_class = RecordTransformer
    request_handler = RequestHandler("/billing_runs", sort="name")


class BillingSchedules(Stream):
    """Billing Schedules stream

    Ordway Documentation: https://ordwaylabs.api-docs.io/v1/models/billing-schedules
    """

    tap_stream_id = "billing_schedules"
    key_properties = ["billing_schedule_id", "company_id"]
    valid_replication_keys: Sequence[str] = []
    replication_key = None
    replication_method = "FULL_TABLE"
    transformer_class = BillingScheduleTransformer
    request_handler = RequestHandler("/billing_schedules", sort="id")


class Credits(Stream):
    """Credits stream

    Ordway Documentation: https://ordwaylabs.api-docs.io/v1/models/credits
    """

    tap_stream_id = "credits"
    key_properties = ["credit_id", "company_id"]
    transformer_class = RecordTransformer
    request_handler = RequestHandler("/credits", sort="updated_date,id")


class Contacts(ResponseSubstream):
    """Contacts stream

    Ordway Documentation: https://ordwaylabs.api-docs.io/v1/models/contacts
    """

    tap_stream_id = "contacts"
    key_properties = ["contact_id", "company_id"]
    valid_replication_keys: Sequence[str] = []
    replication_key = None
    replication_method = "FULL_TABLE"
    path = ("contacts",)
    transformer_class = RecordTransformer


class PaymentMethods(EndpointSubstream):
    """Payment methods stream"""

    tap_stream_id = "payment_methods"
    key_properties = ["payment_method_id", "company_id"]
    valid_replication_keys: Sequence[str] = []
    replication_key = None
    replication_method = "FULL_TABLE"
    request_handler = RequestHandler("/customers/{id}/payment_methods")
    transformer_class = RecordTransformer


class CustomerNotes(EndpointSubstream):
    """Customer notes stream

    Ordway Documentation: https://ordwaylabs.api-docs.io/v1/models/customer-notes
    """

    tap_stream_id = "customer_notes"
    key_properties = ["customer_note_id", "company_id"]
    valid_replication_keys: Sequence[str] = []
    replication_key = None
    replication_method = "FULL_TABLE"
    transformer_class = RecordTransformer
    request_handler = RequestHandler("/customers/{id}/customer_notes")


# INCREMENTAL is allowed if substreams aren't selected.
class Customers(Stream):
    """Customers stream

    Ordway Documentation: https://ordwaylabs.api-docs.io/v1/models/customers
    """

    tap_stream_id = "customers"
    key_properties = ["customer_id", "company_id"]
    replication_key = None
    replication_method = "FULL_TABLE"
    transformer_class = CustomerTransformer
    request_handler = RequestHandler("/customers")
    substream_definitions = [Contacts, CustomerNotes, PaymentMethods]


class Invoices(Stream):
    """Invoices stream

    Ordway Documentation: https://ordwaylabs.api-docs.io/v1/models/invoices
    """

    tap_stream_id = "invoices"
    key_properties = ["invoice_id", "company_id", "invoice_line_no"]
    transformer_class = InvoiceTransformer
    request_handler = RequestHandler("/invoices", sort="updated_date,id")


class Orders(Stream):
    """Orders stream

    Ordway Documentation: https://ordwaylabs.api-docs.io/v1/models/orders
    """

    tap_stream_id = "orders"
    key_properties = ["order_id", "company_id", "order_line_no"]
    transformer_class = OrderTransformer
    request_handler = RequestHandler("/orders", sort="updated_date,id")


class Payments(Stream):
    """Payments stream

    Ordway Documentation: https://ordwaylabs.api-docs.io/v1/models/payments
    """

    tap_stream_id = "payments"
    key_properties = ["payment_id", "company_id"]
    transformer_class = RecordTransformer
    request_handler = RequestHandler("/payments", sort="updated_date,id")


class Products(Stream):
    """Products stream

    Ordway Documentation: https://ordwaylabs.api-docs.io/v1/models/products
    """

    tap_stream_id = "products"
    key_properties = ["product_id", "company_id"]
    transformer_class = RecordTransformer
    request_handler = RequestHandler("/products", sort="updated_date,id")


class Refunds(Stream):
    """Refunds stream"""

    tap_stream_id = "refunds"
    key_properties = ["refund_id", "company_id"]
    transformer_class = RecordTransformer
    request_handler = RequestHandler("/refunds", sort="updated_date,id")


class RevenueSchedules(Stream):
    """Revenue schedules stream

    Ordway Documentation: https://ordwaylabs.api-docs.io/v1/models/revenue-schedules
    """

    tap_stream_id = "revenue_schedules"
    key_properties = ["revenue_schedule_id", "company_id"]
    transformer_class = RecordTransformer
    request_handler = RequestHandler(
        "/revenue_schedules", page_size=500, sort="updated_date,id"
    )


class Subscriptions(Stream):
    """Subscriptions stream

    Ordway Documentation: https://ordwaylabs.api-docs.io/v1/models/subscriptions
    """

    tap_stream_id = "subscriptions"
    key_properties = ["subscription_id", "subscription_line_id", "company_id"]
    transformer_class = SubscriptionTransformer
    replication_method = "INCREMENTAL"
    request_handler = RequestHandler("/subscriptions", sort="updated_date,id")


class Charges(ResponseSubstream):
    """Charges stream

    Ordway Documentation: https://ordwaylabs.api-docs.io/v1/models/charges
    """

    tap_stream_id = "charges"
    key_properties = ["charge_id", "company_id"]
    valid_replication_keys: Sequence[str] = []
    replication_key = None
    replication_method = "FULL_TABLE"
    path = ("charges",)
    transformer_class = ChargeTransformer


class Plans(Stream):
    """Plans stream

    Ordway Documentation: https://ordwaylabs.api-docs.io/v1/models/plans
    """

    tap_stream_id = "plans"
    substream_definitions = [Charges]
    key_properties = ["plan_id", "company_id"]
    valid_replication_keys: Sequence[str] = []
    replication_key = None
    replication_method = "FULL_TABLE"
    transformer_class = PlanTransformer
    request_handler = RequestHandler("/plans")


class PaymentRuns(Stream):
    """Payment runs stream

    Ordway Documentation: https://ordwaylabs.api-docs.io/v1/models/payment-runs
    """

    tap_stream_id = "payment_runs"
    key_properties = ["payment_run_id", "company_id"]
    valid_replication_keys: Sequence[str] = []
    replication_key = None
    replication_method = "FULL_TABLE"
    transformer_class = RecordTransformer
    request_handler = RequestHandler("/payment_runs")


class RevenueRules(Stream):
    """Revenue rules stream

    Ordway Documentation: https://ordwaylabs.api-docs.io/v1/models/revenue-rules
    """

    tap_stream_id = "revenue_rules"
    key_properties = ["revenue_rule_id", "company_id"]
    valid_replication_keys: Sequence[str] = []
    replication_key = None
    replication_method = "FULL_TABLE"
    transformer_class = RecordTransformer
    request_handler = RequestHandler("/revenue_rules", sort=None)


class ChartOfAccounts(Stream):
    """Chart of Accounts stream

    Ordway Documentation: https://ordwaylabs.api-docs.io/v1/models/chart-of-accounts
    """

    tap_stream_id = "chart_of_accounts"
    key_properties = ["code", "company_id"]
    valid_replication_keys: Sequence[str] = []
    replication_key = None
    replication_method = "FULL_TABLE"
    transformer_class = RecordTransformer
    request_handler = RequestHandler("/chart_of_accounts", sort=None)


class Webhooks(Stream):
    """Webhooks stream """

    tap_stream_id = "webhooks"
    key_properties = ["name", "company_id"]
    valid_replication_keys: Sequence[str] = []
    replication_key = None
    replication_method = "FULL_TABLE"
    transformer_class = RecordTransformer
    request_handler = RequestHandler("/webhooks", sort=None)


class Statements(Stream):
    """Statements stream

    Ordway Documentation: https://ordwaylabs.api-docs.io/v1/models/statements
    """

    tap_stream_id = "statements"
    key_properties = ["statement_id", "company_id"]
    transformer_class = RecordTransformer
    request_handler = RequestHandler("/statements", sort="updated_date,statement_id")


class Coupons(Stream):
    """Coupons stream

    Ordway Documentation: https://ordwaylabs.api-docs.io/v1/models/coupons
    """

    tap_stream_id = "coupons"
    key_properties = ["coupon_id", "company_id"]
    valid_replication_keys: Sequence[str] = []
    replication_key = None
    replication_method = "FULL_TABLE"
    transformer_class = RecordTransformer
    request_handler = RequestHandler("/coupons", sort="id")


class Usages(Stream):
    """Usages stream

    Ordway Documentation: https://ordwaylabs.api-docs.io/v1/models/usages
    """

    tap_stream_id = "usages"
    key_properties = ["usage_id", "company_id"]
    transformer_class = RecordTransformer
    request_handler = RequestHandler("/usages", sort="updated_date,id")

class DebitMemo(Stream):
    """Debit Memo stream

    Ordway Documentation: https://ordwaylabs.api-docs.io/v1/models/debit-memos
    """

    tap_stream_id = "debit_memo"
    key_properties = ["debit_memo_id", "company_id"]
    transformer_class = RecordTransformer
    request_handler = RequestHandler("/debit_memos", sort="updated_at,id")


AVAILABLE_STREAMS: Dict[str, Union[Type[Stream], Type["Substream"]]] = {
    "billing_runs": BillingRuns,
    "billing_schedules": BillingSchedules,
    "customers": Customers,
    "invoices": Invoices,
    "credits": Credits,
    "orders": Orders,
    "payments": Payments,
    "products": Products,
    "refunds": Refunds,
    "revenue_schedules": RevenueSchedules,
    "subscriptions": Subscriptions,
    "plans": Plans,
    "charges": Charges,
    "payment_runs": PaymentRuns,
    "revenue_rules": RevenueRules,
    "chart_of_accounts": ChartOfAccounts,
    "webhooks": Webhooks,
    "statements": Statements,
    "coupons": Coupons,
    "usages": Usages,
    "contacts": Contacts,
    "payment_methods": PaymentMethods,
    "customer_notes": CustomerNotes,
    "debit_memo": DebitMemo,
}<|MERGE_RESOLUTION|>--- conflicted
+++ resolved
@@ -8,11 +8,8 @@
     OrderTransformer,
     RecordTransformer,
     SubscriptionTransformer,
-<<<<<<< HEAD
     PlanTransformer,
     ChargeTransformer
-=======
->>>>>>> ce0b72e4
 )
 from .base import EndpointSubstream, ResponseSubstream, Stream
 
