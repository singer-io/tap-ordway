--- conflicted
+++ resolved
@@ -8,7 +8,6 @@
     OrderTransformer,
     RecordTransformer,
     SubscriptionTransformer,
-    DebitMemoTransformer
 )
 from .base import EndpointSubstream, ResponseSubstream, Stream
 
@@ -333,13 +332,7 @@
 
     tap_stream_id = "debit_memo"
     key_properties = ["debit_memo_id", "company_id"]
-<<<<<<< HEAD
-    transformer_class = DebitMemoTransformer
-    replication_key = None
-    replication_method = "FULL_TABLE"
-=======
-    transformer_class = RecordTransformer
->>>>>>> 09476897
+    transformer_class = RecordTransformer
     request_handler = RequestHandler("/debit_memos", sort="updated_at,id")
 
 
